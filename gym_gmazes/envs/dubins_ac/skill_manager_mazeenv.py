--- conflicted
+++ resolved
@@ -282,16 +282,12 @@
 
 		# print("next_skill_avail = ", next_skill_avail)
 		## check if overshoot is possible (success + shifted skill avail)
-<<<<<<< HEAD
-		overshoot_possible = torch.logical_and(is_success, next_skill_avail).int() * 0
 
 		# print("overshoot_possible = ", overshoot_possible)
 		#
 		# print("next_skill_indx = ", next_skill_indx)
 		# print("sampled_skill_indx = ", sampled_skill_indx)
-=======
 		overshoot_possible = torch.logical_and(is_success, next_skill_avail).int() * (1 - (not do_overshoot))
->>>>>>> dd9d8987
 
 		## if overshoot possible, choose next skill indx, otherwise, sample new skill indx
 		new_skill_indx = torch.where(overshoot_possible == 1, next_skill_indx, sampled_skill_indx)
