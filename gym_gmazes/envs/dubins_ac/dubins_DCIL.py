--- conflicted
+++ resolved
@@ -454,15 +454,9 @@
 
 	@torch.no_grad()
 	def reset_done(self, options=None, seed: Optional[int] = None, infos=None):
-<<<<<<< HEAD
 		# self.state = torch.where(self.done == 1, self.init_qpos, self.state)
 		zeros = torch.zeros(self.num_envs, dtype=torch.int).to(self.device)
 		self.steps = torch.where(self.done.flatten() == 1, zeros, self.steps)
-=======
-		self.state = torch.where(self.done == 1, self.init_qpos, self.state)
-		zeros = torch.zeros((self.num_envs,1), dtype=torch.int).to(self.device)
-		self.steps = torch.where(self.done == 1, zeros, self.steps)
->>>>>>> 7acf8920
 		newgoal = self._sample_goal()
 		self.goal = torch.where(self.done == 1, newgoal, self.goal)
 		return {
